// Copyright 2020-Present VMware, Inc.
// SPDX-License-Identifier: Apache-2.0

package main

import (
	"io/ioutil"
	"log"
	"os"

	"github.com/vmware-tanzu/kpack-cli/pkg/rootcommand"
)

func main() {
	log.SetOutput(ioutil.Discard)

	cmd := rootcommand.GetRootCommand()
	err := cmd.Execute()
	if err != nil {
		os.Exit(1)
	}
<<<<<<< HEAD

	/* Generate Documentation /
	rootCmd.DisableAutoGenTag = true
	err := doc.GenMarkdownTree(rootCmd, "./docs")
	if err != nil {
		os.Exit(1)
	} /**/
}

func getVersionCommand() *cobra.Command {
	versionCmd := &cobra.Command{
		Use:   "version",
		Short: "Display kp version",
		Run: func(cmd *cobra.Command, _ []string) {
			_, _ = fmt.Fprintln(cmd.OutOrStdout(), Version+" "+CommitSHA)
		},
	}
	return versionCmd
}

func getImageCommand(clientSetProvider k8s.ClientSetProvider) *cobra.Command {
	newImageWaiter := func(clientSet k8s.ClientSet) imgcmds.ImageWaiter {
		return logs.NewImageWaiter(clientSet.KpackClient, logs.NewBuildLogsClient(clientSet.K8sClient))
	}

	imageRootCmd := &cobra.Command{
		Use:     "image",
		Short:   "Image commands",
		Aliases: []string{"image-resource", "images", "imgs", "img"},
	}
	imageRootCmd.AddCommand(
		imgcmds.NewCreateCommand(clientSetProvider, registry.DefaultUtilProvider{}, newImageWaiter),
		imgcmds.NewPatchCommand(clientSetProvider, registry.DefaultUtilProvider{}, newImageWaiter),
		imgcmds.NewSaveCommand(clientSetProvider, registry.DefaultUtilProvider{}, newImageWaiter),
		imgcmds.NewListCommand(clientSetProvider),
		imgcmds.NewDeleteCommand(clientSetProvider),
		imgcmds.NewTriggerCommand(clientSetProvider),
		imgcmds.NewStatusCommand(clientSetProvider),
	)
	return imageRootCmd
}

func getBuildCommand(clientSetProvider k8s.ClientSetProvider) *cobra.Command {
	buildRootCmd := &cobra.Command{
		Use:     "build",
		Short:   "Build Commands",
		Aliases: []string{"builds", "blds", "bld"},
	}
	buildRootCmd.AddCommand(
		buildcmds.NewListCommand(clientSetProvider),
		buildcmds.NewStatusCommand(clientSetProvider, registry.DefaultUtilProvider{}),
		buildcmds.NewLogsCommand(clientSetProvider),
	)
	return buildRootCmd
}

func getSecretCommand(clientSetProvider k8s.ClientSetProvider) *cobra.Command {
	credentialFetcher := &commands.CredentialFetcher{}
	secretFactory := &secret.Factory{
		CredentialFetcher: credentialFetcher,
	}

	secretRootCmd := &cobra.Command{
		Use:     "secret",
		Short:   "Secret Commands",
		Aliases: []string{"secrets"},
	}
	secretRootCmd.AddCommand(
		secretcmds.NewCreateCommand(clientSetProvider, secretFactory),
		secretcmds.NewDeleteCommand(clientSetProvider),
		secretcmds.NewListCommand(clientSetProvider),
	)
	return secretRootCmd
}

func getClusterBuilderCommand(clientSetProvider k8s.ClientSetProvider) *cobra.Command {
	clusterBuilderRootCmd := &cobra.Command{
		Use:     "clusterbuilder",
		Short:   "ClusterBuilder Commands",
		Aliases: []string{"clusterbuilders", "clstrbldrs", "clstrbldr", "cbldrs", "cbldr", "cbs", "cb"},
	}
	clusterBuilderRootCmd.AddCommand(
		clusterbuildercmds.NewCreateCommand(clientSetProvider, commands.NewResourceWaiter),
		clusterbuildercmds.NewPatchCommand(clientSetProvider, commands.NewResourceWaiter),
		clusterbuildercmds.NewSaveCommand(clientSetProvider, commands.NewResourceWaiter),
		clusterbuildercmds.NewListCommand(clientSetProvider),
		clusterbuildercmds.NewStatusCommand(clientSetProvider),
		clusterbuildercmds.NewDeleteCommand(clientSetProvider),
	)
	return clusterBuilderRootCmd
}

func getBuilderCommand(clientSetProvider k8s.ClientSetProvider) *cobra.Command {
	builderRootCmd := &cobra.Command{
		Use:     "builder",
		Short:   "Builder Commands",
		Aliases: []string{"builders", "bldrs", "bldr"},
	}
	builderRootCmd.AddCommand(
		buildercmds.NewCreateCommand(clientSetProvider, commands.NewResourceWaiter),
		buildercmds.NewPatchCommand(clientSetProvider, commands.NewResourceWaiter),
		buildercmds.NewSaveCommand(clientSetProvider, commands.NewResourceWaiter),
		buildercmds.NewListCommand(clientSetProvider),
		buildercmds.NewDeleteCommand(clientSetProvider),
		buildercmds.NewStatusCommand(clientSetProvider),
	)
	return builderRootCmd
}

func getStackCommand(clientSetProvider k8s.ClientSetProvider) *cobra.Command {
	stackRootCmd := &cobra.Command{
		Use:     "clusterstack",
		Aliases: []string{"clusterstacks", "clstrcsks", "clstrcsk", "cstacks", "cstack", "cstks", "cstk", "csks", "csk"},
		Short:   "ClusterStack Commands",
	}
	stackRootCmd.AddCommand(
		clusterstackcmds.NewCreateCommand(clientSetProvider, registry.DefaultUtilProvider{}, commands.NewResourceWaiter),
		clusterstackcmds.NewUpdateCommand(clientSetProvider, registry.DefaultUtilProvider{}, commands.NewResourceWaiter),
		clusterstackcmds.NewSaveCommand(clientSetProvider, registry.DefaultUtilProvider{}, commands.NewResourceWaiter),
		clusterstackcmds.NewListCommand(clientSetProvider),
		clusterstackcmds.NewStatusCommand(clientSetProvider),
		clusterstackcmds.NewDeleteCommand(clientSetProvider),
	)
	return stackRootCmd
}

func getStoreCommand(clientSetProvider k8s.ClientSetProvider) *cobra.Command {
	storeRootCommand := &cobra.Command{
		Use:     "clusterstore",
		Aliases: []string{"clusterstores", "clstrcsrs", "clstrcsr", "cstores", "cstore", "cstrs", "cstr", "csrs", "csr"},
		Short:   "ClusterStore Commands",
	}
	storeRootCommand.AddCommand(
		clusterstorecmds.NewCreateCommand(clientSetProvider, registry.DefaultUtilProvider{}, commands.NewResourceWaiter),
		clusterstorecmds.NewAddCommand(clientSetProvider, registry.DefaultUtilProvider{}, commands.NewResourceWaiter),
		clusterstorecmds.NewSaveCommand(clientSetProvider, registry.DefaultUtilProvider{}, commands.NewResourceWaiter),
		clusterstorecmds.NewDeleteCommand(clientSetProvider, commands.NewConfirmationProvider()),
		clusterstorecmds.NewStatusCommand(clientSetProvider),
		clusterstorecmds.NewRemoveCommand(clientSetProvider, commands.NewResourceWaiter),
		clusterstorecmds.NewListCommand(clientSetProvider),
	)

	return storeRootCommand
}

func getLifecycleCommand(clientSetProvider k8s.ClientSetProvider) *cobra.Command {
	lifecycleRootCommand := &cobra.Command{
		Use:   "lifecycle",
		Short: "Lifecycle Commands",
	}
	lifecycleRootCommand.AddCommand(
		lifecycle.NewUpdateCommand(clientSetProvider, registry.DefaultUtilProvider{}),
	)
	return lifecycleRootCommand
}

func getImportCommand(clientSetProvider k8s.ClientSetProvider) *cobra.Command {
	return importcmds.NewImportCommand(
		commands.Differ{},
		clientSetProvider,
		registry.DefaultUtilProvider{},
		importpkg.DefaultTimestampProvider(),
		commands.NewConfirmationProvider(),
		commands.NewResourceWaiter,
	)
}

func getConfigCommand(clientSetProvider k8s.ClientSetProvider) *cobra.Command {
	configRootCmd := &cobra.Command{
		Use:     "config",
		Short:   "Config commands",
		Aliases: []string{"config", "cfg"},
	}
	configRootCmd.AddCommand(
		configcmds.NewCanonicalRepositoryCommand(clientSetProvider),
		configcmds.NewCanonicalServiceAccountCommand(clientSetProvider),
	)

	return configRootCmd
}

func getCompletionCommand() *cobra.Command {
	return &cobra.Command{
		Use:   "completion [bash|zsh|fish|powershell]",
		Short: "Generate completion script",
		Long: `To load completions:

Bash:

$ source <(kp completion bash)

# To load completions for each session, execute once:
Linux:
  $ kp completion bash > /etc/bash_completion.d/kp
MacOS:
  $ kp completion bash > /usr/local/etc/bash_completion.d/kp

Zsh:

# If shell completion is not already enabled in your environment you will need
# to enable it.  You can execute the following once:

$ echo "autoload -U compinit; compinit" >> ~/.zshrc

# To load completions for each session, execute once:
$ kp completion zsh > "${fpath[1]}/_kp"

# You will need to start a new shell for this setup to take effect.

Fish:

$ kp completion fish | source

# To load completions for each session, execute once:
$ kp completion fish > ~/.config/fish/completions/kp.fish
`,
		DisableFlagsInUseLine: true,
		ValidArgs:             []string{"bash", "zsh", "fish", "powershell"},
		Args:                  cobra.ExactValidArgs(1),
		Run: func(cmd *cobra.Command, args []string) {
			switch args[0] {
			case "bash":
				cmd.Root().GenBashCompletion(os.Stdout)
			case "zsh":
				cmd.Root().GenZshCompletion(os.Stdout)
			case "fish":
				cmd.Root().GenFishCompletion(os.Stdout, true)
			case "powershell":
				cmd.Root().GenPowerShellCompletion(os.Stdout)
			}
		},
	}
=======
>>>>>>> dfdf7b60
}<|MERGE_RESOLUTION|>--- conflicted
+++ resolved
@@ -19,239 +19,4 @@
 	if err != nil {
 		os.Exit(1)
 	}
-<<<<<<< HEAD
-
-	/* Generate Documentation /
-	rootCmd.DisableAutoGenTag = true
-	err := doc.GenMarkdownTree(rootCmd, "./docs")
-	if err != nil {
-		os.Exit(1)
-	} /**/
-}
-
-func getVersionCommand() *cobra.Command {
-	versionCmd := &cobra.Command{
-		Use:   "version",
-		Short: "Display kp version",
-		Run: func(cmd *cobra.Command, _ []string) {
-			_, _ = fmt.Fprintln(cmd.OutOrStdout(), Version+" "+CommitSHA)
-		},
-	}
-	return versionCmd
-}
-
-func getImageCommand(clientSetProvider k8s.ClientSetProvider) *cobra.Command {
-	newImageWaiter := func(clientSet k8s.ClientSet) imgcmds.ImageWaiter {
-		return logs.NewImageWaiter(clientSet.KpackClient, logs.NewBuildLogsClient(clientSet.K8sClient))
-	}
-
-	imageRootCmd := &cobra.Command{
-		Use:     "image",
-		Short:   "Image commands",
-		Aliases: []string{"image-resource", "images", "imgs", "img"},
-	}
-	imageRootCmd.AddCommand(
-		imgcmds.NewCreateCommand(clientSetProvider, registry.DefaultUtilProvider{}, newImageWaiter),
-		imgcmds.NewPatchCommand(clientSetProvider, registry.DefaultUtilProvider{}, newImageWaiter),
-		imgcmds.NewSaveCommand(clientSetProvider, registry.DefaultUtilProvider{}, newImageWaiter),
-		imgcmds.NewListCommand(clientSetProvider),
-		imgcmds.NewDeleteCommand(clientSetProvider),
-		imgcmds.NewTriggerCommand(clientSetProvider),
-		imgcmds.NewStatusCommand(clientSetProvider),
-	)
-	return imageRootCmd
-}
-
-func getBuildCommand(clientSetProvider k8s.ClientSetProvider) *cobra.Command {
-	buildRootCmd := &cobra.Command{
-		Use:     "build",
-		Short:   "Build Commands",
-		Aliases: []string{"builds", "blds", "bld"},
-	}
-	buildRootCmd.AddCommand(
-		buildcmds.NewListCommand(clientSetProvider),
-		buildcmds.NewStatusCommand(clientSetProvider, registry.DefaultUtilProvider{}),
-		buildcmds.NewLogsCommand(clientSetProvider),
-	)
-	return buildRootCmd
-}
-
-func getSecretCommand(clientSetProvider k8s.ClientSetProvider) *cobra.Command {
-	credentialFetcher := &commands.CredentialFetcher{}
-	secretFactory := &secret.Factory{
-		CredentialFetcher: credentialFetcher,
-	}
-
-	secretRootCmd := &cobra.Command{
-		Use:     "secret",
-		Short:   "Secret Commands",
-		Aliases: []string{"secrets"},
-	}
-	secretRootCmd.AddCommand(
-		secretcmds.NewCreateCommand(clientSetProvider, secretFactory),
-		secretcmds.NewDeleteCommand(clientSetProvider),
-		secretcmds.NewListCommand(clientSetProvider),
-	)
-	return secretRootCmd
-}
-
-func getClusterBuilderCommand(clientSetProvider k8s.ClientSetProvider) *cobra.Command {
-	clusterBuilderRootCmd := &cobra.Command{
-		Use:     "clusterbuilder",
-		Short:   "ClusterBuilder Commands",
-		Aliases: []string{"clusterbuilders", "clstrbldrs", "clstrbldr", "cbldrs", "cbldr", "cbs", "cb"},
-	}
-	clusterBuilderRootCmd.AddCommand(
-		clusterbuildercmds.NewCreateCommand(clientSetProvider, commands.NewResourceWaiter),
-		clusterbuildercmds.NewPatchCommand(clientSetProvider, commands.NewResourceWaiter),
-		clusterbuildercmds.NewSaveCommand(clientSetProvider, commands.NewResourceWaiter),
-		clusterbuildercmds.NewListCommand(clientSetProvider),
-		clusterbuildercmds.NewStatusCommand(clientSetProvider),
-		clusterbuildercmds.NewDeleteCommand(clientSetProvider),
-	)
-	return clusterBuilderRootCmd
-}
-
-func getBuilderCommand(clientSetProvider k8s.ClientSetProvider) *cobra.Command {
-	builderRootCmd := &cobra.Command{
-		Use:     "builder",
-		Short:   "Builder Commands",
-		Aliases: []string{"builders", "bldrs", "bldr"},
-	}
-	builderRootCmd.AddCommand(
-		buildercmds.NewCreateCommand(clientSetProvider, commands.NewResourceWaiter),
-		buildercmds.NewPatchCommand(clientSetProvider, commands.NewResourceWaiter),
-		buildercmds.NewSaveCommand(clientSetProvider, commands.NewResourceWaiter),
-		buildercmds.NewListCommand(clientSetProvider),
-		buildercmds.NewDeleteCommand(clientSetProvider),
-		buildercmds.NewStatusCommand(clientSetProvider),
-	)
-	return builderRootCmd
-}
-
-func getStackCommand(clientSetProvider k8s.ClientSetProvider) *cobra.Command {
-	stackRootCmd := &cobra.Command{
-		Use:     "clusterstack",
-		Aliases: []string{"clusterstacks", "clstrcsks", "clstrcsk", "cstacks", "cstack", "cstks", "cstk", "csks", "csk"},
-		Short:   "ClusterStack Commands",
-	}
-	stackRootCmd.AddCommand(
-		clusterstackcmds.NewCreateCommand(clientSetProvider, registry.DefaultUtilProvider{}, commands.NewResourceWaiter),
-		clusterstackcmds.NewUpdateCommand(clientSetProvider, registry.DefaultUtilProvider{}, commands.NewResourceWaiter),
-		clusterstackcmds.NewSaveCommand(clientSetProvider, registry.DefaultUtilProvider{}, commands.NewResourceWaiter),
-		clusterstackcmds.NewListCommand(clientSetProvider),
-		clusterstackcmds.NewStatusCommand(clientSetProvider),
-		clusterstackcmds.NewDeleteCommand(clientSetProvider),
-	)
-	return stackRootCmd
-}
-
-func getStoreCommand(clientSetProvider k8s.ClientSetProvider) *cobra.Command {
-	storeRootCommand := &cobra.Command{
-		Use:     "clusterstore",
-		Aliases: []string{"clusterstores", "clstrcsrs", "clstrcsr", "cstores", "cstore", "cstrs", "cstr", "csrs", "csr"},
-		Short:   "ClusterStore Commands",
-	}
-	storeRootCommand.AddCommand(
-		clusterstorecmds.NewCreateCommand(clientSetProvider, registry.DefaultUtilProvider{}, commands.NewResourceWaiter),
-		clusterstorecmds.NewAddCommand(clientSetProvider, registry.DefaultUtilProvider{}, commands.NewResourceWaiter),
-		clusterstorecmds.NewSaveCommand(clientSetProvider, registry.DefaultUtilProvider{}, commands.NewResourceWaiter),
-		clusterstorecmds.NewDeleteCommand(clientSetProvider, commands.NewConfirmationProvider()),
-		clusterstorecmds.NewStatusCommand(clientSetProvider),
-		clusterstorecmds.NewRemoveCommand(clientSetProvider, commands.NewResourceWaiter),
-		clusterstorecmds.NewListCommand(clientSetProvider),
-	)
-
-	return storeRootCommand
-}
-
-func getLifecycleCommand(clientSetProvider k8s.ClientSetProvider) *cobra.Command {
-	lifecycleRootCommand := &cobra.Command{
-		Use:   "lifecycle",
-		Short: "Lifecycle Commands",
-	}
-	lifecycleRootCommand.AddCommand(
-		lifecycle.NewUpdateCommand(clientSetProvider, registry.DefaultUtilProvider{}),
-	)
-	return lifecycleRootCommand
-}
-
-func getImportCommand(clientSetProvider k8s.ClientSetProvider) *cobra.Command {
-	return importcmds.NewImportCommand(
-		commands.Differ{},
-		clientSetProvider,
-		registry.DefaultUtilProvider{},
-		importpkg.DefaultTimestampProvider(),
-		commands.NewConfirmationProvider(),
-		commands.NewResourceWaiter,
-	)
-}
-
-func getConfigCommand(clientSetProvider k8s.ClientSetProvider) *cobra.Command {
-	configRootCmd := &cobra.Command{
-		Use:     "config",
-		Short:   "Config commands",
-		Aliases: []string{"config", "cfg"},
-	}
-	configRootCmd.AddCommand(
-		configcmds.NewCanonicalRepositoryCommand(clientSetProvider),
-		configcmds.NewCanonicalServiceAccountCommand(clientSetProvider),
-	)
-
-	return configRootCmd
-}
-
-func getCompletionCommand() *cobra.Command {
-	return &cobra.Command{
-		Use:   "completion [bash|zsh|fish|powershell]",
-		Short: "Generate completion script",
-		Long: `To load completions:
-
-Bash:
-
-$ source <(kp completion bash)
-
-# To load completions for each session, execute once:
-Linux:
-  $ kp completion bash > /etc/bash_completion.d/kp
-MacOS:
-  $ kp completion bash > /usr/local/etc/bash_completion.d/kp
-
-Zsh:
-
-# If shell completion is not already enabled in your environment you will need
-# to enable it.  You can execute the following once:
-
-$ echo "autoload -U compinit; compinit" >> ~/.zshrc
-
-# To load completions for each session, execute once:
-$ kp completion zsh > "${fpath[1]}/_kp"
-
-# You will need to start a new shell for this setup to take effect.
-
-Fish:
-
-$ kp completion fish | source
-
-# To load completions for each session, execute once:
-$ kp completion fish > ~/.config/fish/completions/kp.fish
-`,
-		DisableFlagsInUseLine: true,
-		ValidArgs:             []string{"bash", "zsh", "fish", "powershell"},
-		Args:                  cobra.ExactValidArgs(1),
-		Run: func(cmd *cobra.Command, args []string) {
-			switch args[0] {
-			case "bash":
-				cmd.Root().GenBashCompletion(os.Stdout)
-			case "zsh":
-				cmd.Root().GenZshCompletion(os.Stdout)
-			case "fish":
-				cmd.Root().GenFishCompletion(os.Stdout, true)
-			case "powershell":
-				cmd.Root().GenPowerShellCompletion(os.Stdout)
-			}
-		},
-	}
-=======
->>>>>>> dfdf7b60
 }